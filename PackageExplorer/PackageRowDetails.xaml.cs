--- conflicted
+++ resolved
@@ -66,19 +66,18 @@
             }
         }
 
-<<<<<<< HEAD
         private void OnPackageRowDetailsLoaded(object sender, RoutedEventArgs e)
         {
             var ownerGrid = (DataGrid)Tag;
 
             // align the nested ListView's columns with the parent DataGrid's columns
             ApplyBindings(ownerGrid);
-=======
+        }
+
         private void OnPackageDoubleClick(object sender, RoutedEventArgs e)
         {
             var viewModel = (PackageInfoViewModel)DataContext;
             viewModel.OpenCommand.Execute(null);
->>>>>>> a7399dab
         }
     }
 }