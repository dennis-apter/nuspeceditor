﻿using System;
using System.Collections.Generic;
using System.Collections.ObjectModel;
using System.Globalization;
using System.IO;
using System.Linq;
using System.Net.NetworkInformation;
using System.Windows.Input;
using NuGet;
using NuGetPackageExplorer.Types;
using LazyPackageCommand = System.Lazy<NuGetPackageExplorer.Types.IPackageCommand, NuGetPackageExplorer.Types.IPackageCommandMetadata>;

namespace PackageExplorerViewModel {

    public sealed class PackageViewModel : ViewModelBase, IDisposable {
        private readonly IPackage _package;
        private EditablePackageMetadata _packageMetadata;
        private PackageFolder _packageRoot;
        private ICommand _saveCommand, _editCommand, _cancelEditCommand, _applyEditCommand, _viewContentCommand, _saveContentCommand, _addAsAssemblyReferenceCommand;
        private ICommand _addContentFolderCommand, _addContentFileCommand, _addNewFolderCommand, _openWithContentFileCommand, _executePackageCommand, _viewPackageAnalysisCommand;
        private RelayCommand<object> _openContentFileCommand, _deleteContentCommand, _renameContentCommand;
        private RelayCommand _publishCommand, _exportCommand;
        private readonly IMruManager _mruManager;
        private readonly IUIServices _uiServices;
        private readonly IPackageEditorService _editorService;
        private readonly ISettingsManager _settingsManager;
        private readonly IList<Lazy<IPackageContentViewer, IPackageContentViewerMetadata>> _contentViewerMetadata;
        private readonly IList<Lazy<IPackageRule>> _packageRules;

        internal PackageViewModel(
            IPackage package,
            string source,
            IMruManager mruManager,
            IUIServices uiServices,
            IPackageEditorService editorService,
            ISettingsManager settingsManager,
            IList<Lazy<IPackageContentViewer, IPackageContentViewerMetadata>> contentViewerMetadata,
            IList<Lazy<IPackageRule>> packageRules) {

            if (package == null) {
                throw new ArgumentNullException("package");
            }
            if (mruManager == null) {
                throw new ArgumentNullException("mruManager");
            }
            if (uiServices == null) {
                throw new ArgumentNullException("uiServices");
            }
            if (editorService == null) {
                throw new ArgumentNullException("editorService");
            }
            if (settingsManager == null) {
                throw new ArgumentNullException("settingsManager");
            }

            _settingsManager = settingsManager;
            _editorService = editorService;
            _uiServices = uiServices;
            _mruManager = mruManager;
            _package = package;
            _contentViewerMetadata = contentViewerMetadata;
            _packageRules = packageRules;

            _packageMetadata = new EditablePackageMetadata(_package);
            PackageSource = source;

            _packageRoot = PathToTreeConverter.Convert(_package.GetFiles().ToList(), this);
        }

        internal IList<Lazy<IPackageContentViewer, IPackageContentViewerMetadata>> ContentViewerMetadata {
            get {
                return _contentViewerMetadata;
            }
        }

        internal IUIServices UIServices {
            get {
                return _uiServices;
            }
        }

        private bool _isInEditMode;
        public bool IsInEditMode {
            get {
                return _isInEditMode;
            }
            private set {
                if (_isInEditMode != value) {
                    _isInEditMode = value;
                    OnPropertyChanged("IsInEditMode");
                    PublishCommand.RaiseCanExecuteChanged();
                }
            }
        }

        public string WindowTitle {
            get {
                return Resources.Dialog_Title + " - " + _packageMetadata.ToString();
            }
        }

        public EditablePackageMetadata PackageMetadata {
            get {
                return _packageMetadata;
            }
        }

        private bool _showContentViewer;
        public bool ShowContentViewer {
            get { return _showContentViewer; }
            set {
                if (_showContentViewer != value) {
                    _showContentViewer = value;
                    OnPropertyChanged("ShowContentViewer");
                }
            }
        }

        private bool _showPackageAnalysis;
        public bool ShowPackageAnalysis {
            get {
                return _showPackageAnalysis;
            }
            set {
                if (_showPackageAnalysis != value) {
                    _showPackageAnalysis = value;
                    OnPropertyChanged("ShowPackageAnalysis");
                }
            }
        }

        private FileContentInfo _currentFileInfo;
        public FileContentInfo CurrentFileInfo {
            get { return _currentFileInfo; }
            set {
                if (_currentFileInfo != value) {
                    _currentFileInfo = value;
                    OnPropertyChanged("CurrentFileInfo");
                }
            }
        }

        public ICollection<PackagePart> PackageParts {
            get {
                return _packageRoot.Children;
            }
        }

        private object _selectedItem;
        public object SelectedItem {
            get {
                return _selectedItem;
            }
            set {
                if (_selectedItem != value) {
                    _selectedItem = value;
                    OnPropertyChanged("SelectedItem");
                    ((ViewContentCommand)ViewContentCommand).RaiseCanExecuteChanged();
                    CommandManager.InvalidateRequerySuggested();
                }
            }
        }

        private string _packageSource;
        public string PackageSource {
            get { return _packageSource; }
            set {
                if (_packageSource != value) {
                    _packageSource = value;
                    OnPropertyChanged("PackageSource");
                }
            }
        }

        private bool _hasEdit;
        public bool HasEdit {
            get {
                return _hasEdit;
            }
            set {
                if (_hasEdit != value) {
                    _hasEdit = value;
                    OnPropertyChanged("HasEdit");
                }
            }
        }

        private ObservableCollection<PackageIssue> _packageIssues = new ObservableCollection<PackageIssue>();
        public ObservableCollection<PackageIssue> PackageIssues {
            get {
                return _packageIssues;
            }
        }

        private void SetPackageIssues(IEnumerable<PackageIssue> issues) {
            _packageIssues.Clear();
            _packageIssues.AddRange(issues);
        }

        public void ShowFile(FileContentInfo fileInfo) {
            ShowContentViewer = true;
            CurrentFileInfo = fileInfo;
        }

        [System.Diagnostics.CodeAnalysis.SuppressMessage("Microsoft.Design", "CA1024:UsePropertiesWhereAppropriate")]
        internal IEnumerable<IPackageFile> GetFiles() {
            return _packageRoot.GetFiles();
        }

        [System.Diagnostics.CodeAnalysis.SuppressMessage("Microsoft.Design", "CA1024:UsePropertiesWhereAppropriate")]
        public Stream GetCurrentPackageStream() {
            string tempFile = Path.GetTempFileName();
            PackageHelper.SavePackage(PackageMetadata, GetFiles(), tempFile, useTempFile: false);
            if (File.Exists(tempFile)) {
                return File.OpenRead(tempFile);
            }
            else {
                return null;
            }
        }

        public void BeginEdit() {
            // raise the property change event here to force the edit form to rebind 
            // all controls, which will erase all error states, if any, left over from the previous edit
            OnPropertyChanged("PackageMetadata");
            IsInEditMode = true;
        }

        public void CancelEdit() {
            PackageMetadata.ResetErrors();
            IsInEditMode = false;
        }

        private void CommitEdit() {
            HasEdit = true;
            PackageMetadata.ResetErrors();
            IsInEditMode = false;
            OnPropertyChanged("WindowTitle");
        }

        internal void OnSaved(string fileName) {
            HasEdit = false;
            _mruManager.NotifyFileAdded(PackageMetadata, fileName, PackageType.LocalPackage);
        }

        internal void NotifyChanges() {
            HasEdit = true;
        }

        public PackageFolder RootFolder {
            get {
                return _packageRoot;
            }
        }

        public IEnumerable<PackageIssue> Validate() {
            var package = PackageHelper.BuildPackage(PackageMetadata, GetFiles());
            return package.Validate(_packageRules.Select(r => r.Value));
        }

        private void Export(string rootPath) {
            if (rootPath == null) {
                throw new ArgumentNullException("rootPath");
            }

            if (!Directory.Exists(rootPath)) {
                throw new ArgumentException("Specified directory doesn't exist.");
            }

            // export files
            RootFolder.Export(rootPath);

            // export .nuspec file
            ExportManifest(Path.Combine(rootPath, PackageMetadata.ToString() + ".nuspec"));
        }

        internal void ExportManifest(string fullpath) {
            if (File.Exists(fullpath)) {
                bool confirmed = UIServices.Confirm(
                    Resources.ConfirmToReplaceFile_Title,
                    String.Format(CultureInfo.CurrentCulture, Resources.ConfirmToReplaceFile, fullpath));
                if (!confirmed) {
                    return;
                }
            }

            using (Stream fileStream = File.Create(fullpath)) {
                Manifest manifest = Manifest.Create(PackageMetadata);
                manifest.Files = new List<ManifestFile>();
                manifest.Files.AddRange(
                    RootFolder.GetFiles().Select(f => new ManifestFile { Source = f.Path, Target = f.Path }));
                manifest.Save(fileStream);
            }
        }

        internal void NotifyContentDeleted(PackagePart packagePart) {
            // if the deleted file is being shown in the content pane, close the content pane
            if (CurrentFileInfo != null && CurrentFileInfo.File == packagePart) {
                CloseContentViewer();
            }

            NotifyChanges();
        }

        internal void CloseContentViewer() {
            ShowContentViewer = false;
            CurrentFileInfo = null;
        }

        public void AddDraggedAndDroppedFiles(PackageFolder folder, string[] fileNames) {
            if (folder == null) {
                bool? rememberedAnswer = null;

                for (int i = 0; i < fileNames.Length; i++) {
                    string file = fileNames[i];
                    if (File.Exists(file)) {
                        bool movingFile = false;

                        PackageFolder targetFolder;
                        string guessFolderName = FileHelper.GuessFolderNameFromFile(file);

                        if (rememberedAnswer == null) {
                            // ask user if he wants to move file
                            Tuple<bool?, bool> answer = UIServices.ConfirmMoveFile(
                                Path.GetFileName(file),
                                guessFolderName, fileNames.Length - i - 1);

                            if (answer.Item1 == null) {
                                // user presses Cancel
                                break;
                            }

                            movingFile = (bool)answer.Item1;
                            if (answer.Item2) {
                                rememberedAnswer = answer.Item1;
                            }
                        }
                        else {
                            movingFile = (bool)rememberedAnswer;
                        }

                        if (movingFile) {
                            if (RootFolder.ContainsFolder(guessFolderName)) {
                                targetFolder = (PackageFolder)RootFolder[guessFolderName];
                            }
                            else {
                                targetFolder = RootFolder.AddFolder(guessFolderName);
                            }
                        }
                        else {
                            targetFolder = RootFolder;
                        }

                        targetFolder.AddFile(file);
                    }
                    else if (Directory.Exists(file)) {
                        RootFolder.AddPhysicalFolder(file);
                    }
                }
            }
            else {
                foreach (string file in fileNames) {
                    if (File.Exists(file)) {
                        folder.AddFile(file);
                    }
                    else if (Directory.Exists(file)) {
                        folder.AddPhysicalFolder(file);
                    }
                }
            }
        }

        internal bool IsShowingFileContent(PackageFile file) {
            return ShowContentViewer && CurrentFileInfo.File == file;
        }

        internal void ShowFileContent(PackageFile file) {
            ViewContentCommand.Execute(file);
        }

        public void Dispose() {
            RootFolder.Dispose();
        }

        #region AddContentFileCommand

        public ICommand AddContentFileCommand {
            get {
                if (_addContentFileCommand == null) {
                    _addContentFileCommand = new RelayCommand<object>(AddContentFileExecute, AddContentFileCanExecute);
                }

                return _addContentFileCommand;
            }
        }

        private bool AddContentFileCanExecute(object parameter) {
            parameter = parameter ?? SelectedItem;
            return parameter == null || parameter is PackageFolder;
        }

        private void AddContentFileExecute(object parameter) {
            PackageFolder folder = (parameter ?? SelectedItem) as PackageFolder;
            if (folder != null) {
                AddExistingFileToFolder(folder);
            }
            else {
                AddExistingFileToFolder(RootFolder);
            }
        }

        private void AddExistingFileToFolder(PackageFolder folder) {
            string[] selectedFiles;
            bool result = UIServices.OpenMultipleFilesDialog(
                "Select Files",
                "All files (*.*)|*.*",
                out selectedFiles);

            if (result) {
                foreach (string file in selectedFiles) {
                    folder.AddFile(file);
                }
            }
        }

        #endregion

        #region AddContentFolderCommand

        public ICommand AddContentFolderCommand {
            get {
                if (_addContentFolderCommand == null) {
                    _addContentFolderCommand = new RelayCommand<string>(AddContentFolderExecute, AddContentFolderCanExecute);
                }

                return _addContentFolderCommand;
            }
        }

        private bool AddContentFolderCanExecute(string folderName) {
            if (folderName == null) {
                return false;
            }

            return !RootFolder.ContainsFolder(folderName);
        }

        private void AddContentFolderExecute(string folderName) {
            RootFolder.AddFolder(folderName);
        }

        #endregion

        #region AddNewFolderCommand

        public ICommand AddNewFolderCommand {
            get {
                if (_addNewFolderCommand == null) {
                    _addNewFolderCommand = new RelayCommand<object>(AddNewFolderExecute, AddNewFolderCanExecute);
                }

                return _addNewFolderCommand;
            }
        }

        private bool AddNewFolderCanExecute(object parameter) {
            parameter = parameter ?? SelectedItem;
            return parameter == null || parameter is PackageFolder;
        }

        private void AddNewFolderExecute(object parameter) {
            parameter = parameter ?? SelectedItem ?? RootFolder;
            PackageFolder folder = parameter as PackageFolder;
            string folderName = "NewFolder";
            bool result = UIServices.OpenRenameDialog(
                folderName, 
                "Provide name for the new folder.", 
                out folderName);
            if (result) {
                folder.AddFolder(folderName);
            }
        }

        #endregion

        #region SavePackageCommand

        public ICommand SaveCommand {
            get {
                if (_saveCommand == null) {
                    _saveCommand = new SavePackageCommand(this);
                }
                return _saveCommand;
            }
        }

        #endregion

        #region EditPackageCommand

        public ICommand EditCommand {
            get {
                if (_editCommand == null) {
                    _editCommand = new RelayCommand(EditPackageExecute, EditPackageCanExecute);
                }
                return _editCommand;
            }
        }

        private bool EditPackageCanExecute() {
            return !IsInEditMode;
        }

        private void EditPackageExecute() {
            _editorService.BeginEdit();
            BeginEdit();
        }

        #endregion

        #region ApplyEditCommand

        public ICommand ApplyEditCommand {
            get {
                if (_applyEditCommand == null) {
                    _applyEditCommand = new RelayCommand(() => ApplyEditExecute());
                }

                return _applyEditCommand;
            }
        }

        internal bool ApplyEditExecute() {
            bool valid = _editorService.CommitEdit();
            if (valid) {
                CommitEdit();
            }

            return valid;
        }

        #endregion

        #region CancelEditCommand

        public ICommand CancelEditCommand {
            get {
                if (_cancelEditCommand == null) {
                    _cancelEditCommand = new RelayCommand(CancelEditExecute);
                }

                return _cancelEditCommand;
            }
        }

        private void CancelEditExecute() {
            _editorService.CancelEdit();
            CancelEdit();
        }

        #endregion

        #region DeleteContentCommand

        public RelayCommand<object> DeleteContentCommand {
            get {
                if (_deleteContentCommand == null) {
                    _deleteContentCommand = new RelayCommand<object>(DeleteContentExecute, DeleteContentCanExecute);
                }

                return _deleteContentCommand;
            }
        }

        private bool DeleteContentCanExecute(object parameter) {
            return (parameter ?? SelectedItem) is PackagePart;
        }

        private void DeleteContentExecute(object parameter) {
            var file = (parameter ?? SelectedItem) as PackagePart;
            if (file != null) {
                file.Delete();
            }
        }

        #endregion

        #region RenameContentCommand

        public RelayCommand<object> RenameContentCommand {
            get {
                if (_renameContentCommand == null) {
                    _renameContentCommand = new RelayCommand<object>(RenameContentExecuted, RenameContentCanExecuted);
                }
                return _renameContentCommand;
            }
        }

        private bool RenameContentCanExecuted(object parameter) {
            return (parameter ?? SelectedItem) is PackagePart;
        }

        private void RenameContentExecuted(object parameter) {
            var part = (parameter ?? SelectedItem) as PackagePart;
            if (part != null) {
                string newName;
                bool result = UIServices.OpenRenameDialog(
                    part.Name, 
                    "Provide new name for '" + part.Name + "'.", 
                    out newName);

                if (result) {
                    part.Rename(newName);
                }
            }
        }

        #endregion

        #region OpenContentFileCommand

        public RelayCommand<object> OpenContentFileCommand {
            get {
                if (_openContentFileCommand == null) {
                    _openContentFileCommand = new RelayCommand<object>(OpenContentFileExecute, OpenContentFileCanExecute);
                }
                return _openContentFileCommand;
            }
        }

        private bool OpenContentFileCanExecute(object parameter) {
            parameter = parameter ?? SelectedItem;
            return parameter is PackageFile;
        }

        private void OpenContentFileExecute(object parameter) {
            parameter = parameter ?? SelectedItem;
            PackageFile file = parameter as PackageFile;
            if (file != null) {
                FileHelper.OpenFileInShell(file, UIServices);
            }
        }

        #endregion

        #region OpenWithContentFileCommand

        public ICommand OpenWithContentFileCommand {
            get {
                if (_openWithContentFileCommand == null) {
                    _openWithContentFileCommand = new RelayCommand<PackageFile>(FileHelper.OpenFileInShellWith);
                }
                return _openWithContentFileCommand;
            }
        }

        #endregion

        #region SaveContentCommand

        public ICommand SaveContentCommand {
            get {
                if (_saveContentCommand == null) {
                    _saveContentCommand = new RelayCommand<PackageFile>(SaveContentExecute);
                }
                return _saveContentCommand;
            }
        }

        private void SaveContentExecute(PackageFile file) {
            string selectedFileName;
            string title = "Save " + file.Name;
            string filter = "All files (*.*)|*.*";
            int filterIndex;
            if (UIServices.OpenSaveFileDialog(title, file.Name, filter, /* overwritePrompt */ true, out selectedFileName, out filterIndex)) {
                using (FileStream fileStream = File.OpenWrite(selectedFileName)) {
                    file.GetStream().CopyTo(fileStream);
                }
            }
        }

        #endregion

        #region ViewContentCommand

        public ICommand ViewContentCommand {
            get {
                if (_viewContentCommand == null) {
                    _viewContentCommand = new ViewContentCommand(this);
                }
                return _viewContentCommand;
            }
        }

        #endregion

        #region PublishCommand

        public RelayCommand PublishCommand {
            get {
                if (_publishCommand == null) {
                    _publishCommand = new RelayCommand(PublishExecute, PublishCanExecute);
                }
                return _publishCommand;
            }
        }

        private void PublishExecute() {
            if (!NetworkInterface.GetIsNetworkAvailable()) {
                UIServices.Show(Resources.NoNetworkConnection, MessageLevel.Warning);
                return;
            }

            // validate the package to see if there is any error before actually creating the package.
            PackageIssue firstIssue = Validate().Where(p => p.Level == PackageIssueLevel.Error).FirstOrDefault();
            if (firstIssue != null) {
                UIServices.Show(
                    Resources.PackageCreationFailed
                        + Environment.NewLine 
                        + Environment.NewLine
                        + firstIssue.Description, 
                    MessageLevel.Warning);
                return;
            }

            using (var mruSourceManager = new MruPackageSourceManager(
                        new PublishSourceSettings(_settingsManager))) {
                var publishPackageViewModel = new PublishPackageViewModel(
                    mruSourceManager,
                    _settingsManager,
                    this);
                _uiServices.OpenPublishDialog(publishPackageViewModel);
            }
        }

        private bool PublishCanExecute() {
            return !IsInEditMode;
        }

        #endregion

        #region ExportCommand

        public RelayCommand ExportCommand {
            get {
                if (_exportCommand == null) {
                    _exportCommand = new RelayCommand(ExportExecute, ExportCanExecute);
                }
                return _exportCommand;
            }
        }

        private string _folderPath = Environment.GetFolderPath(Environment.SpecialFolder.MyDocuments);

        [System.Diagnostics.CodeAnalysis.SuppressMessage("Microsoft.Design", "CA1031:DoNotCatchGeneralExceptionTypes")]
        private void ExportExecute() {
            string rootPath;
            if (_uiServices.OpenFolderDialog("Choose a folder to export package to:", _folderPath, out rootPath)) {
                try {
                    Export(rootPath);
                    UIServices.Show(Resources.ExportPackageSuccess, MessageLevel.Information);
                }
                catch (Exception ex) {
                    UIServices.Show(ex.Message, MessageLevel.Error);
                }

                _folderPath = rootPath;
            }
        }

        private bool ExportCanExecute() {
            return !IsInEditMode;
        }

        #endregion

        #region ExecutePackageCommand

        public ICommand ExecutePackageCommand {
            get {
                if (_executePackageCommand == null) {
                    _executePackageCommand = new RelayCommand<LazyPackageCommand>(PackageCommandExecute);
                }
                return _executePackageCommand;
            }
        }

        [System.Diagnostics.CodeAnalysis.SuppressMessage("Microsoft.Design", "CA1031:DoNotCatchGeneralExceptionTypes"), System.Diagnostics.CodeAnalysis.SuppressMessage("Microsoft.Globalization", "CA1303:Do not pass literals as localized parameters", MessageId = "NuGetPackageExplorer.Types.IUIServices.Show(System.String,NuGetPackageExplorer.Types.MessageLevel)")]
        private void PackageCommandExecute(LazyPackageCommand packageCommand) {
            var package = PackageHelper.BuildPackage(PackageMetadata, GetFiles());
            try {
                packageCommand.Value.Execute(package);
            }
            catch (Exception ex) {
                UIServices.Show("The command failed with this error message:" +
                    Environment.NewLine +
                    Environment.NewLine +
                    ex.Message, MessageLevel.Error);
            }
        }
        
        #endregion

        #region ViewPackageAnalysisCommand

        public ICommand ViewPackageAnalysisCommand {
            get {
                if (_viewPackageAnalysisCommand == null) {
                    _viewPackageAnalysisCommand = new RelayCommand<string>(ViewPackageAnalysisExecute, CanExecutePackageAnalysis);
                }
                return _viewPackageAnalysisCommand;
            }
        }

        private void ViewPackageAnalysisExecute(string parameter) {
            if (parameter == "Hide") {
                ShowPackageAnalysis = false;
            }
            else if (_packageRules != null) {
                IEnumerable<PackageIssue> allIssues = Validate().OrderBy(p => p.Title, StringComparer.CurrentCulture);
                SetPackageIssues(allIssues);
                ShowPackageAnalysis = true;
            }
        }

        private bool CanExecutePackageAnalysis(string parameter) {
            return parameter == "Hide" || !IsInEditMode;
        }

        #endregion

        #region AddAsAssemblyReferenceCommand

        public ICommand AddAsAssemblyReferenceCommand {
            get {
                if (_addAsAssemblyReferenceCommand == null) {
                    _addAsAssemblyReferenceCommand = new RelayCommand<PackageFile>(AddAsAssemblyReferenceExecute, CanAddAsAssemblyReference);
                }
                return _addAsAssemblyReferenceCommand;
            }
        }

        private bool CanAddAsAssemblyReference(PackageFile file) {
            if (file == null) {
                return false;
            }

            return file != null && 
                   (file.Name.EndsWith(".dll", StringComparison.OrdinalIgnoreCase) ||
                    file.Name.EndsWith(".exe", StringComparison.OrdinalIgnoreCase)) &&
                    (IsInEditMode || !PackageMetadata.ContainsAssemblyReference(file.Name));
        }

        private void AddAsAssemblyReferenceExecute(PackageFile file) {
            if (file == null) {
                return;
            }

            if (IsInEditMode) {
                _editorService.AddAssemblyReference(file.Name);
            }
            else {
                PackageMetadata.AddAssemblyReference(file.Name);
<<<<<<< HEAD
=======
                // mark the document as dirty
                NotifyChanges();
>>>>>>> 9d5f07bc
            }
        }

        #endregion
    }
}<|MERGE_RESOLUTION|>--- conflicted
+++ resolved
@@ -1,874 +1,871 @@
-﻿using System;
-using System.Collections.Generic;
-using System.Collections.ObjectModel;
-using System.Globalization;
-using System.IO;
-using System.Linq;
-using System.Net.NetworkInformation;
-using System.Windows.Input;
-using NuGet;
-using NuGetPackageExplorer.Types;
-using LazyPackageCommand = System.Lazy<NuGetPackageExplorer.Types.IPackageCommand, NuGetPackageExplorer.Types.IPackageCommandMetadata>;
-
-namespace PackageExplorerViewModel {
-
-    public sealed class PackageViewModel : ViewModelBase, IDisposable {
-        private readonly IPackage _package;
-        private EditablePackageMetadata _packageMetadata;
-        private PackageFolder _packageRoot;
-        private ICommand _saveCommand, _editCommand, _cancelEditCommand, _applyEditCommand, _viewContentCommand, _saveContentCommand, _addAsAssemblyReferenceCommand;
-        private ICommand _addContentFolderCommand, _addContentFileCommand, _addNewFolderCommand, _openWithContentFileCommand, _executePackageCommand, _viewPackageAnalysisCommand;
-        private RelayCommand<object> _openContentFileCommand, _deleteContentCommand, _renameContentCommand;
-        private RelayCommand _publishCommand, _exportCommand;
-        private readonly IMruManager _mruManager;
-        private readonly IUIServices _uiServices;
-        private readonly IPackageEditorService _editorService;
-        private readonly ISettingsManager _settingsManager;
-        private readonly IList<Lazy<IPackageContentViewer, IPackageContentViewerMetadata>> _contentViewerMetadata;
-        private readonly IList<Lazy<IPackageRule>> _packageRules;
-
-        internal PackageViewModel(
-            IPackage package,
-            string source,
-            IMruManager mruManager,
-            IUIServices uiServices,
-            IPackageEditorService editorService,
-            ISettingsManager settingsManager,
-            IList<Lazy<IPackageContentViewer, IPackageContentViewerMetadata>> contentViewerMetadata,
-            IList<Lazy<IPackageRule>> packageRules) {
-
-            if (package == null) {
-                throw new ArgumentNullException("package");
-            }
-            if (mruManager == null) {
-                throw new ArgumentNullException("mruManager");
-            }
-            if (uiServices == null) {
-                throw new ArgumentNullException("uiServices");
-            }
-            if (editorService == null) {
-                throw new ArgumentNullException("editorService");
-            }
-            if (settingsManager == null) {
-                throw new ArgumentNullException("settingsManager");
-            }
-
-            _settingsManager = settingsManager;
-            _editorService = editorService;
-            _uiServices = uiServices;
-            _mruManager = mruManager;
-            _package = package;
-            _contentViewerMetadata = contentViewerMetadata;
-            _packageRules = packageRules;
-
-            _packageMetadata = new EditablePackageMetadata(_package);
-            PackageSource = source;
-
-            _packageRoot = PathToTreeConverter.Convert(_package.GetFiles().ToList(), this);
-        }
-
-        internal IList<Lazy<IPackageContentViewer, IPackageContentViewerMetadata>> ContentViewerMetadata {
-            get {
-                return _contentViewerMetadata;
-            }
-        }
-
-        internal IUIServices UIServices {
-            get {
-                return _uiServices;
-            }
-        }
-
-        private bool _isInEditMode;
-        public bool IsInEditMode {
-            get {
-                return _isInEditMode;
-            }
-            private set {
-                if (_isInEditMode != value) {
-                    _isInEditMode = value;
-                    OnPropertyChanged("IsInEditMode");
-                    PublishCommand.RaiseCanExecuteChanged();
-                }
-            }
-        }
-
-        public string WindowTitle {
-            get {
-                return Resources.Dialog_Title + " - " + _packageMetadata.ToString();
-            }
-        }
-
-        public EditablePackageMetadata PackageMetadata {
-            get {
-                return _packageMetadata;
-            }
-        }
-
-        private bool _showContentViewer;
-        public bool ShowContentViewer {
-            get { return _showContentViewer; }
-            set {
-                if (_showContentViewer != value) {
-                    _showContentViewer = value;
-                    OnPropertyChanged("ShowContentViewer");
-                }
-            }
-        }
-
-        private bool _showPackageAnalysis;
-        public bool ShowPackageAnalysis {
-            get {
-                return _showPackageAnalysis;
-            }
-            set {
-                if (_showPackageAnalysis != value) {
-                    _showPackageAnalysis = value;
-                    OnPropertyChanged("ShowPackageAnalysis");
-                }
-            }
-        }
-
-        private FileContentInfo _currentFileInfo;
-        public FileContentInfo CurrentFileInfo {
-            get { return _currentFileInfo; }
-            set {
-                if (_currentFileInfo != value) {
-                    _currentFileInfo = value;
-                    OnPropertyChanged("CurrentFileInfo");
-                }
-            }
-        }
-
-        public ICollection<PackagePart> PackageParts {
-            get {
-                return _packageRoot.Children;
-            }
-        }
-
-        private object _selectedItem;
-        public object SelectedItem {
-            get {
-                return _selectedItem;
-            }
-            set {
-                if (_selectedItem != value) {
-                    _selectedItem = value;
-                    OnPropertyChanged("SelectedItem");
-                    ((ViewContentCommand)ViewContentCommand).RaiseCanExecuteChanged();
-                    CommandManager.InvalidateRequerySuggested();
-                }
-            }
-        }
-
-        private string _packageSource;
-        public string PackageSource {
-            get { return _packageSource; }
-            set {
-                if (_packageSource != value) {
-                    _packageSource = value;
-                    OnPropertyChanged("PackageSource");
-                }
-            }
-        }
-
-        private bool _hasEdit;
-        public bool HasEdit {
-            get {
-                return _hasEdit;
-            }
-            set {
-                if (_hasEdit != value) {
-                    _hasEdit = value;
-                    OnPropertyChanged("HasEdit");
-                }
-            }
-        }
-
-        private ObservableCollection<PackageIssue> _packageIssues = new ObservableCollection<PackageIssue>();
-        public ObservableCollection<PackageIssue> PackageIssues {
-            get {
-                return _packageIssues;
-            }
-        }
-
-        private void SetPackageIssues(IEnumerable<PackageIssue> issues) {
-            _packageIssues.Clear();
-            _packageIssues.AddRange(issues);
-        }
-
-        public void ShowFile(FileContentInfo fileInfo) {
-            ShowContentViewer = true;
-            CurrentFileInfo = fileInfo;
-        }
-
-        [System.Diagnostics.CodeAnalysis.SuppressMessage("Microsoft.Design", "CA1024:UsePropertiesWhereAppropriate")]
-        internal IEnumerable<IPackageFile> GetFiles() {
-            return _packageRoot.GetFiles();
-        }
-
-        [System.Diagnostics.CodeAnalysis.SuppressMessage("Microsoft.Design", "CA1024:UsePropertiesWhereAppropriate")]
-        public Stream GetCurrentPackageStream() {
-            string tempFile = Path.GetTempFileName();
-            PackageHelper.SavePackage(PackageMetadata, GetFiles(), tempFile, useTempFile: false);
-            if (File.Exists(tempFile)) {
-                return File.OpenRead(tempFile);
-            }
-            else {
-                return null;
-            }
-        }
-
-        public void BeginEdit() {
-            // raise the property change event here to force the edit form to rebind 
-            // all controls, which will erase all error states, if any, left over from the previous edit
-            OnPropertyChanged("PackageMetadata");
-            IsInEditMode = true;
-        }
-
-        public void CancelEdit() {
-            PackageMetadata.ResetErrors();
-            IsInEditMode = false;
-        }
-
-        private void CommitEdit() {
-            HasEdit = true;
-            PackageMetadata.ResetErrors();
-            IsInEditMode = false;
-            OnPropertyChanged("WindowTitle");
-        }
-
-        internal void OnSaved(string fileName) {
-            HasEdit = false;
-            _mruManager.NotifyFileAdded(PackageMetadata, fileName, PackageType.LocalPackage);
-        }
-
-        internal void NotifyChanges() {
-            HasEdit = true;
-        }
-
-        public PackageFolder RootFolder {
-            get {
-                return _packageRoot;
-            }
-        }
-
-        public IEnumerable<PackageIssue> Validate() {
-            var package = PackageHelper.BuildPackage(PackageMetadata, GetFiles());
-            return package.Validate(_packageRules.Select(r => r.Value));
-        }
-
-        private void Export(string rootPath) {
-            if (rootPath == null) {
-                throw new ArgumentNullException("rootPath");
-            }
-
-            if (!Directory.Exists(rootPath)) {
-                throw new ArgumentException("Specified directory doesn't exist.");
-            }
-
-            // export files
-            RootFolder.Export(rootPath);
-
-            // export .nuspec file
-            ExportManifest(Path.Combine(rootPath, PackageMetadata.ToString() + ".nuspec"));
-        }
-
-        internal void ExportManifest(string fullpath) {
-            if (File.Exists(fullpath)) {
-                bool confirmed = UIServices.Confirm(
-                    Resources.ConfirmToReplaceFile_Title,
-                    String.Format(CultureInfo.CurrentCulture, Resources.ConfirmToReplaceFile, fullpath));
-                if (!confirmed) {
-                    return;
-                }
-            }
-
-            using (Stream fileStream = File.Create(fullpath)) {
-                Manifest manifest = Manifest.Create(PackageMetadata);
-                manifest.Files = new List<ManifestFile>();
-                manifest.Files.AddRange(
-                    RootFolder.GetFiles().Select(f => new ManifestFile { Source = f.Path, Target = f.Path }));
-                manifest.Save(fileStream);
-            }
-        }
-
-        internal void NotifyContentDeleted(PackagePart packagePart) {
-            // if the deleted file is being shown in the content pane, close the content pane
-            if (CurrentFileInfo != null && CurrentFileInfo.File == packagePart) {
-                CloseContentViewer();
-            }
-
-            NotifyChanges();
-        }
-
-        internal void CloseContentViewer() {
-            ShowContentViewer = false;
-            CurrentFileInfo = null;
-        }
-
-        public void AddDraggedAndDroppedFiles(PackageFolder folder, string[] fileNames) {
-            if (folder == null) {
-                bool? rememberedAnswer = null;
-
-                for (int i = 0; i < fileNames.Length; i++) {
-                    string file = fileNames[i];
-                    if (File.Exists(file)) {
-                        bool movingFile = false;
-
-                        PackageFolder targetFolder;
-                        string guessFolderName = FileHelper.GuessFolderNameFromFile(file);
-
-                        if (rememberedAnswer == null) {
-                            // ask user if he wants to move file
-                            Tuple<bool?, bool> answer = UIServices.ConfirmMoveFile(
-                                Path.GetFileName(file),
-                                guessFolderName, fileNames.Length - i - 1);
-
-                            if (answer.Item1 == null) {
-                                // user presses Cancel
-                                break;
-                            }
-
-                            movingFile = (bool)answer.Item1;
-                            if (answer.Item2) {
-                                rememberedAnswer = answer.Item1;
-                            }
-                        }
-                        else {
-                            movingFile = (bool)rememberedAnswer;
-                        }
-
-                        if (movingFile) {
-                            if (RootFolder.ContainsFolder(guessFolderName)) {
-                                targetFolder = (PackageFolder)RootFolder[guessFolderName];
-                            }
-                            else {
-                                targetFolder = RootFolder.AddFolder(guessFolderName);
-                            }
-                        }
-                        else {
-                            targetFolder = RootFolder;
-                        }
-
-                        targetFolder.AddFile(file);
-                    }
-                    else if (Directory.Exists(file)) {
-                        RootFolder.AddPhysicalFolder(file);
-                    }
-                }
-            }
-            else {
-                foreach (string file in fileNames) {
-                    if (File.Exists(file)) {
-                        folder.AddFile(file);
-                    }
-                    else if (Directory.Exists(file)) {
-                        folder.AddPhysicalFolder(file);
-                    }
-                }
-            }
-        }
-
-        internal bool IsShowingFileContent(PackageFile file) {
-            return ShowContentViewer && CurrentFileInfo.File == file;
-        }
-
-        internal void ShowFileContent(PackageFile file) {
-            ViewContentCommand.Execute(file);
-        }
-
-        public void Dispose() {
-            RootFolder.Dispose();
-        }
-
-        #region AddContentFileCommand
-
-        public ICommand AddContentFileCommand {
-            get {
-                if (_addContentFileCommand == null) {
-                    _addContentFileCommand = new RelayCommand<object>(AddContentFileExecute, AddContentFileCanExecute);
-                }
-
-                return _addContentFileCommand;
-            }
-        }
-
-        private bool AddContentFileCanExecute(object parameter) {
-            parameter = parameter ?? SelectedItem;
-            return parameter == null || parameter is PackageFolder;
-        }
-
-        private void AddContentFileExecute(object parameter) {
-            PackageFolder folder = (parameter ?? SelectedItem) as PackageFolder;
-            if (folder != null) {
-                AddExistingFileToFolder(folder);
-            }
-            else {
-                AddExistingFileToFolder(RootFolder);
-            }
-        }
-
-        private void AddExistingFileToFolder(PackageFolder folder) {
-            string[] selectedFiles;
-            bool result = UIServices.OpenMultipleFilesDialog(
-                "Select Files",
-                "All files (*.*)|*.*",
-                out selectedFiles);
-
-            if (result) {
-                foreach (string file in selectedFiles) {
-                    folder.AddFile(file);
-                }
-            }
-        }
-
-        #endregion
-
-        #region AddContentFolderCommand
-
-        public ICommand AddContentFolderCommand {
-            get {
-                if (_addContentFolderCommand == null) {
-                    _addContentFolderCommand = new RelayCommand<string>(AddContentFolderExecute, AddContentFolderCanExecute);
-                }
-
-                return _addContentFolderCommand;
-            }
-        }
-
-        private bool AddContentFolderCanExecute(string folderName) {
-            if (folderName == null) {
-                return false;
-            }
-
-            return !RootFolder.ContainsFolder(folderName);
-        }
-
-        private void AddContentFolderExecute(string folderName) {
-            RootFolder.AddFolder(folderName);
-        }
-
-        #endregion
-
-        #region AddNewFolderCommand
-
-        public ICommand AddNewFolderCommand {
-            get {
-                if (_addNewFolderCommand == null) {
-                    _addNewFolderCommand = new RelayCommand<object>(AddNewFolderExecute, AddNewFolderCanExecute);
-                }
-
-                return _addNewFolderCommand;
-            }
-        }
-
-        private bool AddNewFolderCanExecute(object parameter) {
-            parameter = parameter ?? SelectedItem;
-            return parameter == null || parameter is PackageFolder;
-        }
-
-        private void AddNewFolderExecute(object parameter) {
-            parameter = parameter ?? SelectedItem ?? RootFolder;
-            PackageFolder folder = parameter as PackageFolder;
-            string folderName = "NewFolder";
-            bool result = UIServices.OpenRenameDialog(
-                folderName, 
-                "Provide name for the new folder.", 
-                out folderName);
-            if (result) {
-                folder.AddFolder(folderName);
-            }
-        }
-
-        #endregion
-
-        #region SavePackageCommand
-
-        public ICommand SaveCommand {
-            get {
-                if (_saveCommand == null) {
-                    _saveCommand = new SavePackageCommand(this);
-                }
-                return _saveCommand;
-            }
-        }
-
-        #endregion
-
-        #region EditPackageCommand
-
-        public ICommand EditCommand {
-            get {
-                if (_editCommand == null) {
-                    _editCommand = new RelayCommand(EditPackageExecute, EditPackageCanExecute);
-                }
-                return _editCommand;
-            }
-        }
-
-        private bool EditPackageCanExecute() {
-            return !IsInEditMode;
-        }
-
-        private void EditPackageExecute() {
-            _editorService.BeginEdit();
-            BeginEdit();
-        }
-
-        #endregion
-
-        #region ApplyEditCommand
-
-        public ICommand ApplyEditCommand {
-            get {
-                if (_applyEditCommand == null) {
-                    _applyEditCommand = new RelayCommand(() => ApplyEditExecute());
-                }
-
-                return _applyEditCommand;
-            }
-        }
-
-        internal bool ApplyEditExecute() {
-            bool valid = _editorService.CommitEdit();
-            if (valid) {
-                CommitEdit();
-            }
-
-            return valid;
-        }
-
-        #endregion
-
-        #region CancelEditCommand
-
-        public ICommand CancelEditCommand {
-            get {
-                if (_cancelEditCommand == null) {
-                    _cancelEditCommand = new RelayCommand(CancelEditExecute);
-                }
-
-                return _cancelEditCommand;
-            }
-        }
-
-        private void CancelEditExecute() {
-            _editorService.CancelEdit();
-            CancelEdit();
-        }
-
-        #endregion
-
-        #region DeleteContentCommand
-
-        public RelayCommand<object> DeleteContentCommand {
-            get {
-                if (_deleteContentCommand == null) {
-                    _deleteContentCommand = new RelayCommand<object>(DeleteContentExecute, DeleteContentCanExecute);
-                }
-
-                return _deleteContentCommand;
-            }
-        }
-
-        private bool DeleteContentCanExecute(object parameter) {
-            return (parameter ?? SelectedItem) is PackagePart;
-        }
-
-        private void DeleteContentExecute(object parameter) {
-            var file = (parameter ?? SelectedItem) as PackagePart;
-            if (file != null) {
-                file.Delete();
-            }
-        }
-
-        #endregion
-
-        #region RenameContentCommand
-
-        public RelayCommand<object> RenameContentCommand {
-            get {
-                if (_renameContentCommand == null) {
-                    _renameContentCommand = new RelayCommand<object>(RenameContentExecuted, RenameContentCanExecuted);
-                }
-                return _renameContentCommand;
-            }
-        }
-
-        private bool RenameContentCanExecuted(object parameter) {
-            return (parameter ?? SelectedItem) is PackagePart;
-        }
-
-        private void RenameContentExecuted(object parameter) {
-            var part = (parameter ?? SelectedItem) as PackagePart;
-            if (part != null) {
-                string newName;
-                bool result = UIServices.OpenRenameDialog(
-                    part.Name, 
-                    "Provide new name for '" + part.Name + "'.", 
-                    out newName);
-
-                if (result) {
-                    part.Rename(newName);
-                }
-            }
-        }
-
-        #endregion
-
-        #region OpenContentFileCommand
-
-        public RelayCommand<object> OpenContentFileCommand {
-            get {
-                if (_openContentFileCommand == null) {
-                    _openContentFileCommand = new RelayCommand<object>(OpenContentFileExecute, OpenContentFileCanExecute);
-                }
-                return _openContentFileCommand;
-            }
-        }
-
-        private bool OpenContentFileCanExecute(object parameter) {
-            parameter = parameter ?? SelectedItem;
-            return parameter is PackageFile;
-        }
-
-        private void OpenContentFileExecute(object parameter) {
-            parameter = parameter ?? SelectedItem;
-            PackageFile file = parameter as PackageFile;
-            if (file != null) {
-                FileHelper.OpenFileInShell(file, UIServices);
-            }
-        }
-
-        #endregion
-
-        #region OpenWithContentFileCommand
-
-        public ICommand OpenWithContentFileCommand {
-            get {
-                if (_openWithContentFileCommand == null) {
-                    _openWithContentFileCommand = new RelayCommand<PackageFile>(FileHelper.OpenFileInShellWith);
-                }
-                return _openWithContentFileCommand;
-            }
-        }
-
-        #endregion
-
-        #region SaveContentCommand
-
-        public ICommand SaveContentCommand {
-            get {
-                if (_saveContentCommand == null) {
-                    _saveContentCommand = new RelayCommand<PackageFile>(SaveContentExecute);
-                }
-                return _saveContentCommand;
-            }
-        }
-
-        private void SaveContentExecute(PackageFile file) {
-            string selectedFileName;
-            string title = "Save " + file.Name;
-            string filter = "All files (*.*)|*.*";
-            int filterIndex;
-            if (UIServices.OpenSaveFileDialog(title, file.Name, filter, /* overwritePrompt */ true, out selectedFileName, out filterIndex)) {
-                using (FileStream fileStream = File.OpenWrite(selectedFileName)) {
-                    file.GetStream().CopyTo(fileStream);
-                }
-            }
-        }
-
-        #endregion
-
-        #region ViewContentCommand
-
-        public ICommand ViewContentCommand {
-            get {
-                if (_viewContentCommand == null) {
-                    _viewContentCommand = new ViewContentCommand(this);
-                }
-                return _viewContentCommand;
-            }
-        }
-
-        #endregion
-
-        #region PublishCommand
-
-        public RelayCommand PublishCommand {
-            get {
-                if (_publishCommand == null) {
-                    _publishCommand = new RelayCommand(PublishExecute, PublishCanExecute);
-                }
-                return _publishCommand;
-            }
-        }
-
-        private void PublishExecute() {
-            if (!NetworkInterface.GetIsNetworkAvailable()) {
-                UIServices.Show(Resources.NoNetworkConnection, MessageLevel.Warning);
-                return;
-            }
-
-            // validate the package to see if there is any error before actually creating the package.
-            PackageIssue firstIssue = Validate().Where(p => p.Level == PackageIssueLevel.Error).FirstOrDefault();
-            if (firstIssue != null) {
-                UIServices.Show(
-                    Resources.PackageCreationFailed
-                        + Environment.NewLine 
-                        + Environment.NewLine
-                        + firstIssue.Description, 
-                    MessageLevel.Warning);
-                return;
-            }
-
-            using (var mruSourceManager = new MruPackageSourceManager(
-                        new PublishSourceSettings(_settingsManager))) {
-                var publishPackageViewModel = new PublishPackageViewModel(
-                    mruSourceManager,
-                    _settingsManager,
-                    this);
-                _uiServices.OpenPublishDialog(publishPackageViewModel);
-            }
-        }
-
-        private bool PublishCanExecute() {
-            return !IsInEditMode;
-        }
-
-        #endregion
-
-        #region ExportCommand
-
-        public RelayCommand ExportCommand {
-            get {
-                if (_exportCommand == null) {
-                    _exportCommand = new RelayCommand(ExportExecute, ExportCanExecute);
-                }
-                return _exportCommand;
-            }
-        }
-
-        private string _folderPath = Environment.GetFolderPath(Environment.SpecialFolder.MyDocuments);
-
-        [System.Diagnostics.CodeAnalysis.SuppressMessage("Microsoft.Design", "CA1031:DoNotCatchGeneralExceptionTypes")]
-        private void ExportExecute() {
-            string rootPath;
-            if (_uiServices.OpenFolderDialog("Choose a folder to export package to:", _folderPath, out rootPath)) {
-                try {
-                    Export(rootPath);
-                    UIServices.Show(Resources.ExportPackageSuccess, MessageLevel.Information);
-                }
-                catch (Exception ex) {
-                    UIServices.Show(ex.Message, MessageLevel.Error);
-                }
-
-                _folderPath = rootPath;
-            }
-        }
-
-        private bool ExportCanExecute() {
-            return !IsInEditMode;
-        }
-
-        #endregion
-
-        #region ExecutePackageCommand
-
-        public ICommand ExecutePackageCommand {
-            get {
-                if (_executePackageCommand == null) {
-                    _executePackageCommand = new RelayCommand<LazyPackageCommand>(PackageCommandExecute);
-                }
-                return _executePackageCommand;
-            }
-        }
-
-        [System.Diagnostics.CodeAnalysis.SuppressMessage("Microsoft.Design", "CA1031:DoNotCatchGeneralExceptionTypes"), System.Diagnostics.CodeAnalysis.SuppressMessage("Microsoft.Globalization", "CA1303:Do not pass literals as localized parameters", MessageId = "NuGetPackageExplorer.Types.IUIServices.Show(System.String,NuGetPackageExplorer.Types.MessageLevel)")]
-        private void PackageCommandExecute(LazyPackageCommand packageCommand) {
-            var package = PackageHelper.BuildPackage(PackageMetadata, GetFiles());
-            try {
-                packageCommand.Value.Execute(package);
-            }
-            catch (Exception ex) {
-                UIServices.Show("The command failed with this error message:" +
-                    Environment.NewLine +
-                    Environment.NewLine +
-                    ex.Message, MessageLevel.Error);
-            }
-        }
-        
-        #endregion
-
-        #region ViewPackageAnalysisCommand
-
-        public ICommand ViewPackageAnalysisCommand {
-            get {
-                if (_viewPackageAnalysisCommand == null) {
-                    _viewPackageAnalysisCommand = new RelayCommand<string>(ViewPackageAnalysisExecute, CanExecutePackageAnalysis);
-                }
-                return _viewPackageAnalysisCommand;
-            }
-        }
-
-        private void ViewPackageAnalysisExecute(string parameter) {
-            if (parameter == "Hide") {
-                ShowPackageAnalysis = false;
-            }
-            else if (_packageRules != null) {
-                IEnumerable<PackageIssue> allIssues = Validate().OrderBy(p => p.Title, StringComparer.CurrentCulture);
-                SetPackageIssues(allIssues);
-                ShowPackageAnalysis = true;
-            }
-        }
-
-        private bool CanExecutePackageAnalysis(string parameter) {
-            return parameter == "Hide" || !IsInEditMode;
-        }
-
-        #endregion
-
-        #region AddAsAssemblyReferenceCommand
-
-        public ICommand AddAsAssemblyReferenceCommand {
-            get {
-                if (_addAsAssemblyReferenceCommand == null) {
-                    _addAsAssemblyReferenceCommand = new RelayCommand<PackageFile>(AddAsAssemblyReferenceExecute, CanAddAsAssemblyReference);
-                }
-                return _addAsAssemblyReferenceCommand;
-            }
-        }
-
-        private bool CanAddAsAssemblyReference(PackageFile file) {
-            if (file == null) {
-                return false;
-            }
-
-            return file != null && 
-                   (file.Name.EndsWith(".dll", StringComparison.OrdinalIgnoreCase) ||
-                    file.Name.EndsWith(".exe", StringComparison.OrdinalIgnoreCase)) &&
-                    (IsInEditMode || !PackageMetadata.ContainsAssemblyReference(file.Name));
-        }
-
-        private void AddAsAssemblyReferenceExecute(PackageFile file) {
-            if (file == null) {
-                return;
-            }
-
-            if (IsInEditMode) {
-                _editorService.AddAssemblyReference(file.Name);
-            }
-            else {
-                PackageMetadata.AddAssemblyReference(file.Name);
-<<<<<<< HEAD
-=======
-                // mark the document as dirty
-                NotifyChanges();
->>>>>>> 9d5f07bc
-            }
-        }
-
-        #endregion
-    }
+﻿using System;
+using System.Collections.Generic;
+using System.Collections.ObjectModel;
+using System.Globalization;
+using System.IO;
+using System.Linq;
+using System.Net.NetworkInformation;
+using System.Windows.Input;
+using NuGet;
+using NuGetPackageExplorer.Types;
+using LazyPackageCommand = System.Lazy<NuGetPackageExplorer.Types.IPackageCommand, NuGetPackageExplorer.Types.IPackageCommandMetadata>;
+
+namespace PackageExplorerViewModel {
+
+    public sealed class PackageViewModel : ViewModelBase, IDisposable {
+        private readonly IPackage _package;
+        private EditablePackageMetadata _packageMetadata;
+        private PackageFolder _packageRoot;
+        private ICommand _saveCommand, _editCommand, _cancelEditCommand, _applyEditCommand, _viewContentCommand, _saveContentCommand, _addAsAssemblyReferenceCommand;
+        private ICommand _addContentFolderCommand, _addContentFileCommand, _addNewFolderCommand, _openWithContentFileCommand, _executePackageCommand, _viewPackageAnalysisCommand;
+        private RelayCommand<object> _openContentFileCommand, _deleteContentCommand, _renameContentCommand;
+        private RelayCommand _publishCommand, _exportCommand;
+        private readonly IMruManager _mruManager;
+        private readonly IUIServices _uiServices;
+        private readonly IPackageEditorService _editorService;
+        private readonly ISettingsManager _settingsManager;
+        private readonly IList<Lazy<IPackageContentViewer, IPackageContentViewerMetadata>> _contentViewerMetadata;
+        private readonly IList<Lazy<IPackageRule>> _packageRules;
+
+        internal PackageViewModel(
+            IPackage package,
+            string source,
+            IMruManager mruManager,
+            IUIServices uiServices,
+            IPackageEditorService editorService,
+            ISettingsManager settingsManager,
+            IList<Lazy<IPackageContentViewer, IPackageContentViewerMetadata>> contentViewerMetadata,
+            IList<Lazy<IPackageRule>> packageRules) {
+
+            if (package == null) {
+                throw new ArgumentNullException("package");
+            }
+            if (mruManager == null) {
+                throw new ArgumentNullException("mruManager");
+            }
+            if (uiServices == null) {
+                throw new ArgumentNullException("uiServices");
+            }
+            if (editorService == null) {
+                throw new ArgumentNullException("editorService");
+            }
+            if (settingsManager == null) {
+                throw new ArgumentNullException("settingsManager");
+            }
+
+            _settingsManager = settingsManager;
+            _editorService = editorService;
+            _uiServices = uiServices;
+            _mruManager = mruManager;
+            _package = package;
+            _contentViewerMetadata = contentViewerMetadata;
+            _packageRules = packageRules;
+
+            _packageMetadata = new EditablePackageMetadata(_package);
+            PackageSource = source;
+
+            _packageRoot = PathToTreeConverter.Convert(_package.GetFiles().ToList(), this);
+        }
+
+        internal IList<Lazy<IPackageContentViewer, IPackageContentViewerMetadata>> ContentViewerMetadata {
+            get {
+                return _contentViewerMetadata;
+            }
+        }
+
+        internal IUIServices UIServices {
+            get {
+                return _uiServices;
+            }
+        }
+
+        private bool _isInEditMode;
+        public bool IsInEditMode {
+            get {
+                return _isInEditMode;
+            }
+            private set {
+                if (_isInEditMode != value) {
+                    _isInEditMode = value;
+                    OnPropertyChanged("IsInEditMode");
+                    PublishCommand.RaiseCanExecuteChanged();
+                }
+            }
+        }
+
+        public string WindowTitle {
+            get {
+                return Resources.Dialog_Title + " - " + _packageMetadata.ToString();
+            }
+        }
+
+        public EditablePackageMetadata PackageMetadata {
+            get {
+                return _packageMetadata;
+            }
+        }
+
+        private bool _showContentViewer;
+        public bool ShowContentViewer {
+            get { return _showContentViewer; }
+            set {
+                if (_showContentViewer != value) {
+                    _showContentViewer = value;
+                    OnPropertyChanged("ShowContentViewer");
+                }
+            }
+        }
+
+        private bool _showPackageAnalysis;
+        public bool ShowPackageAnalysis {
+            get {
+                return _showPackageAnalysis;
+            }
+            set {
+                if (_showPackageAnalysis != value) {
+                    _showPackageAnalysis = value;
+                    OnPropertyChanged("ShowPackageAnalysis");
+                }
+            }
+        }
+
+        private FileContentInfo _currentFileInfo;
+        public FileContentInfo CurrentFileInfo {
+            get { return _currentFileInfo; }
+            set {
+                if (_currentFileInfo != value) {
+                    _currentFileInfo = value;
+                    OnPropertyChanged("CurrentFileInfo");
+                }
+            }
+        }
+
+        public ICollection<PackagePart> PackageParts {
+            get {
+                return _packageRoot.Children;
+            }
+        }
+
+        private object _selectedItem;
+        public object SelectedItem {
+            get {
+                return _selectedItem;
+            }
+            set {
+                if (_selectedItem != value) {
+                    _selectedItem = value;
+                    OnPropertyChanged("SelectedItem");
+                    ((ViewContentCommand)ViewContentCommand).RaiseCanExecuteChanged();
+                    CommandManager.InvalidateRequerySuggested();
+                }
+            }
+        }
+
+        private string _packageSource;
+        public string PackageSource {
+            get { return _packageSource; }
+            set {
+                if (_packageSource != value) {
+                    _packageSource = value;
+                    OnPropertyChanged("PackageSource");
+                }
+            }
+        }
+
+        private bool _hasEdit;
+        public bool HasEdit {
+            get {
+                return _hasEdit;
+            }
+            set {
+                if (_hasEdit != value) {
+                    _hasEdit = value;
+                    OnPropertyChanged("HasEdit");
+                }
+            }
+        }
+
+        private ObservableCollection<PackageIssue> _packageIssues = new ObservableCollection<PackageIssue>();
+        public ObservableCollection<PackageIssue> PackageIssues {
+            get {
+                return _packageIssues;
+            }
+        }
+
+        private void SetPackageIssues(IEnumerable<PackageIssue> issues) {
+            _packageIssues.Clear();
+            _packageIssues.AddRange(issues);
+        }
+
+        public void ShowFile(FileContentInfo fileInfo) {
+            ShowContentViewer = true;
+            CurrentFileInfo = fileInfo;
+        }
+
+        [System.Diagnostics.CodeAnalysis.SuppressMessage("Microsoft.Design", "CA1024:UsePropertiesWhereAppropriate")]
+        internal IEnumerable<IPackageFile> GetFiles() {
+            return _packageRoot.GetFiles();
+        }
+
+        [System.Diagnostics.CodeAnalysis.SuppressMessage("Microsoft.Design", "CA1024:UsePropertiesWhereAppropriate")]
+        public Stream GetCurrentPackageStream() {
+            string tempFile = Path.GetTempFileName();
+            PackageHelper.SavePackage(PackageMetadata, GetFiles(), tempFile, useTempFile: false);
+            if (File.Exists(tempFile)) {
+                return File.OpenRead(tempFile);
+            }
+            else {
+                return null;
+            }
+        }
+
+        public void BeginEdit() {
+            // raise the property change event here to force the edit form to rebind 
+            // all controls, which will erase all error states, if any, left over from the previous edit
+            OnPropertyChanged("PackageMetadata");
+            IsInEditMode = true;
+        }
+
+        public void CancelEdit() {
+            PackageMetadata.ResetErrors();
+            IsInEditMode = false;
+        }
+
+        private void CommitEdit() {
+            HasEdit = true;
+            PackageMetadata.ResetErrors();
+            IsInEditMode = false;
+            OnPropertyChanged("WindowTitle");
+        }
+
+        internal void OnSaved(string fileName) {
+            HasEdit = false;
+            _mruManager.NotifyFileAdded(PackageMetadata, fileName, PackageType.LocalPackage);
+        }
+
+        internal void NotifyChanges() {
+            HasEdit = true;
+        }
+
+        public PackageFolder RootFolder {
+            get {
+                return _packageRoot;
+            }
+        }
+
+        public IEnumerable<PackageIssue> Validate() {
+            var package = PackageHelper.BuildPackage(PackageMetadata, GetFiles());
+            return package.Validate(_packageRules.Select(r => r.Value));
+        }
+
+        private void Export(string rootPath) {
+            if (rootPath == null) {
+                throw new ArgumentNullException("rootPath");
+            }
+
+            if (!Directory.Exists(rootPath)) {
+                throw new ArgumentException("Specified directory doesn't exist.");
+            }
+
+            // export files
+            RootFolder.Export(rootPath);
+
+            // export .nuspec file
+            ExportManifest(Path.Combine(rootPath, PackageMetadata.ToString() + ".nuspec"));
+        }
+
+        internal void ExportManifest(string fullpath) {
+            if (File.Exists(fullpath)) {
+                bool confirmed = UIServices.Confirm(
+                    Resources.ConfirmToReplaceFile_Title,
+                    String.Format(CultureInfo.CurrentCulture, Resources.ConfirmToReplaceFile, fullpath));
+                if (!confirmed) {
+                    return;
+                }
+            }
+
+            using (Stream fileStream = File.Create(fullpath)) {
+                Manifest manifest = Manifest.Create(PackageMetadata);
+                manifest.Files = new List<ManifestFile>();
+                manifest.Files.AddRange(
+                    RootFolder.GetFiles().Select(f => new ManifestFile { Source = f.Path, Target = f.Path }));
+                manifest.Save(fileStream);
+            }
+        }
+
+        internal void NotifyContentDeleted(PackagePart packagePart) {
+            // if the deleted file is being shown in the content pane, close the content pane
+            if (CurrentFileInfo != null && CurrentFileInfo.File == packagePart) {
+                CloseContentViewer();
+            }
+
+            NotifyChanges();
+        }
+
+        internal void CloseContentViewer() {
+            ShowContentViewer = false;
+            CurrentFileInfo = null;
+        }
+
+        public void AddDraggedAndDroppedFiles(PackageFolder folder, string[] fileNames) {
+            if (folder == null) {
+                bool? rememberedAnswer = null;
+
+                for (int i = 0; i < fileNames.Length; i++) {
+                    string file = fileNames[i];
+                    if (File.Exists(file)) {
+                        bool movingFile = false;
+
+                        PackageFolder targetFolder;
+                        string guessFolderName = FileHelper.GuessFolderNameFromFile(file);
+
+                        if (rememberedAnswer == null) {
+                            // ask user if he wants to move file
+                            Tuple<bool?, bool> answer = UIServices.ConfirmMoveFile(
+                                Path.GetFileName(file),
+                                guessFolderName, fileNames.Length - i - 1);
+
+                            if (answer.Item1 == null) {
+                                // user presses Cancel
+                                break;
+                            }
+
+                            movingFile = (bool)answer.Item1;
+                            if (answer.Item2) {
+                                rememberedAnswer = answer.Item1;
+                            }
+                        }
+                        else {
+                            movingFile = (bool)rememberedAnswer;
+                        }
+
+                        if (movingFile) {
+                            if (RootFolder.ContainsFolder(guessFolderName)) {
+                                targetFolder = (PackageFolder)RootFolder[guessFolderName];
+                            }
+                            else {
+                                targetFolder = RootFolder.AddFolder(guessFolderName);
+                            }
+                        }
+                        else {
+                            targetFolder = RootFolder;
+                        }
+
+                        targetFolder.AddFile(file);
+                    }
+                    else if (Directory.Exists(file)) {
+                        RootFolder.AddPhysicalFolder(file);
+                    }
+                }
+            }
+            else {
+                foreach (string file in fileNames) {
+                    if (File.Exists(file)) {
+                        folder.AddFile(file);
+                    }
+                    else if (Directory.Exists(file)) {
+                        folder.AddPhysicalFolder(file);
+                    }
+                }
+            }
+        }
+
+        internal bool IsShowingFileContent(PackageFile file) {
+            return ShowContentViewer && CurrentFileInfo.File == file;
+        }
+
+        internal void ShowFileContent(PackageFile file) {
+            ViewContentCommand.Execute(file);
+        }
+
+        public void Dispose() {
+            RootFolder.Dispose();
+        }
+
+        #region AddContentFileCommand
+
+        public ICommand AddContentFileCommand {
+            get {
+                if (_addContentFileCommand == null) {
+                    _addContentFileCommand = new RelayCommand<object>(AddContentFileExecute, AddContentFileCanExecute);
+                }
+
+                return _addContentFileCommand;
+            }
+        }
+
+        private bool AddContentFileCanExecute(object parameter) {
+            parameter = parameter ?? SelectedItem;
+            return parameter == null || parameter is PackageFolder;
+        }
+
+        private void AddContentFileExecute(object parameter) {
+            PackageFolder folder = (parameter ?? SelectedItem) as PackageFolder;
+            if (folder != null) {
+                AddExistingFileToFolder(folder);
+            }
+            else {
+                AddExistingFileToFolder(RootFolder);
+            }
+        }
+
+        private void AddExistingFileToFolder(PackageFolder folder) {
+            string[] selectedFiles;
+            bool result = UIServices.OpenMultipleFilesDialog(
+                "Select Files",
+                "All files (*.*)|*.*",
+                out selectedFiles);
+
+            if (result) {
+                foreach (string file in selectedFiles) {
+                    folder.AddFile(file);
+                }
+            }
+        }
+
+        #endregion
+
+        #region AddContentFolderCommand
+
+        public ICommand AddContentFolderCommand {
+            get {
+                if (_addContentFolderCommand == null) {
+                    _addContentFolderCommand = new RelayCommand<string>(AddContentFolderExecute, AddContentFolderCanExecute);
+                }
+
+                return _addContentFolderCommand;
+            }
+        }
+
+        private bool AddContentFolderCanExecute(string folderName) {
+            if (folderName == null) {
+                return false;
+            }
+
+            return !RootFolder.ContainsFolder(folderName);
+        }
+
+        private void AddContentFolderExecute(string folderName) {
+            RootFolder.AddFolder(folderName);
+        }
+
+        #endregion
+
+        #region AddNewFolderCommand
+
+        public ICommand AddNewFolderCommand {
+            get {
+                if (_addNewFolderCommand == null) {
+                    _addNewFolderCommand = new RelayCommand<object>(AddNewFolderExecute, AddNewFolderCanExecute);
+                }
+
+                return _addNewFolderCommand;
+            }
+        }
+
+        private bool AddNewFolderCanExecute(object parameter) {
+            parameter = parameter ?? SelectedItem;
+            return parameter == null || parameter is PackageFolder;
+        }
+
+        private void AddNewFolderExecute(object parameter) {
+            parameter = parameter ?? SelectedItem ?? RootFolder;
+            PackageFolder folder = parameter as PackageFolder;
+            string folderName = "NewFolder";
+            bool result = UIServices.OpenRenameDialog(
+                folderName, 
+                "Provide name for the new folder.", 
+                out folderName);
+            if (result) {
+                folder.AddFolder(folderName);
+            }
+        }
+
+        #endregion
+
+        #region SavePackageCommand
+
+        public ICommand SaveCommand {
+            get {
+                if (_saveCommand == null) {
+                    _saveCommand = new SavePackageCommand(this);
+                }
+                return _saveCommand;
+            }
+        }
+
+        #endregion
+
+        #region EditPackageCommand
+
+        public ICommand EditCommand {
+            get {
+                if (_editCommand == null) {
+                    _editCommand = new RelayCommand(EditPackageExecute, EditPackageCanExecute);
+                }
+                return _editCommand;
+            }
+        }
+
+        private bool EditPackageCanExecute() {
+            return !IsInEditMode;
+        }
+
+        private void EditPackageExecute() {
+            _editorService.BeginEdit();
+            BeginEdit();
+        }
+
+        #endregion
+
+        #region ApplyEditCommand
+
+        public ICommand ApplyEditCommand {
+            get {
+                if (_applyEditCommand == null) {
+                    _applyEditCommand = new RelayCommand(() => ApplyEditExecute());
+                }
+
+                return _applyEditCommand;
+            }
+        }
+
+        internal bool ApplyEditExecute() {
+            bool valid = _editorService.CommitEdit();
+            if (valid) {
+                CommitEdit();
+            }
+
+            return valid;
+        }
+
+        #endregion
+
+        #region CancelEditCommand
+
+        public ICommand CancelEditCommand {
+            get {
+                if (_cancelEditCommand == null) {
+                    _cancelEditCommand = new RelayCommand(CancelEditExecute);
+                }
+
+                return _cancelEditCommand;
+            }
+        }
+
+        private void CancelEditExecute() {
+            _editorService.CancelEdit();
+            CancelEdit();
+        }
+
+        #endregion
+
+        #region DeleteContentCommand
+
+        public RelayCommand<object> DeleteContentCommand {
+            get {
+                if (_deleteContentCommand == null) {
+                    _deleteContentCommand = new RelayCommand<object>(DeleteContentExecute, DeleteContentCanExecute);
+                }
+
+                return _deleteContentCommand;
+            }
+        }
+
+        private bool DeleteContentCanExecute(object parameter) {
+            return (parameter ?? SelectedItem) is PackagePart;
+        }
+
+        private void DeleteContentExecute(object parameter) {
+            var file = (parameter ?? SelectedItem) as PackagePart;
+            if (file != null) {
+                file.Delete();
+            }
+        }
+
+        #endregion
+
+        #region RenameContentCommand
+
+        public RelayCommand<object> RenameContentCommand {
+            get {
+                if (_renameContentCommand == null) {
+                    _renameContentCommand = new RelayCommand<object>(RenameContentExecuted, RenameContentCanExecuted);
+                }
+                return _renameContentCommand;
+            }
+        }
+
+        private bool RenameContentCanExecuted(object parameter) {
+            return (parameter ?? SelectedItem) is PackagePart;
+        }
+
+        private void RenameContentExecuted(object parameter) {
+            var part = (parameter ?? SelectedItem) as PackagePart;
+            if (part != null) {
+                string newName;
+                bool result = UIServices.OpenRenameDialog(
+                    part.Name, 
+                    "Provide new name for '" + part.Name + "'.", 
+                    out newName);
+
+                if (result) {
+                    part.Rename(newName);
+                }
+            }
+        }
+
+        #endregion
+
+        #region OpenContentFileCommand
+
+        public RelayCommand<object> OpenContentFileCommand {
+            get {
+                if (_openContentFileCommand == null) {
+                    _openContentFileCommand = new RelayCommand<object>(OpenContentFileExecute, OpenContentFileCanExecute);
+                }
+                return _openContentFileCommand;
+            }
+        }
+
+        private bool OpenContentFileCanExecute(object parameter) {
+            parameter = parameter ?? SelectedItem;
+            return parameter is PackageFile;
+        }
+
+        private void OpenContentFileExecute(object parameter) {
+            parameter = parameter ?? SelectedItem;
+            PackageFile file = parameter as PackageFile;
+            if (file != null) {
+                FileHelper.OpenFileInShell(file, UIServices);
+            }
+        }
+
+        #endregion
+
+        #region OpenWithContentFileCommand
+
+        public ICommand OpenWithContentFileCommand {
+            get {
+                if (_openWithContentFileCommand == null) {
+                    _openWithContentFileCommand = new RelayCommand<PackageFile>(FileHelper.OpenFileInShellWith);
+                }
+                return _openWithContentFileCommand;
+            }
+        }
+
+        #endregion
+
+        #region SaveContentCommand
+
+        public ICommand SaveContentCommand {
+            get {
+                if (_saveContentCommand == null) {
+                    _saveContentCommand = new RelayCommand<PackageFile>(SaveContentExecute);
+                }
+                return _saveContentCommand;
+            }
+        }
+
+        private void SaveContentExecute(PackageFile file) {
+            string selectedFileName;
+            string title = "Save " + file.Name;
+            string filter = "All files (*.*)|*.*";
+            int filterIndex;
+            if (UIServices.OpenSaveFileDialog(title, file.Name, filter, /* overwritePrompt */ true, out selectedFileName, out filterIndex)) {
+                using (FileStream fileStream = File.OpenWrite(selectedFileName)) {
+                    file.GetStream().CopyTo(fileStream);
+                }
+            }
+        }
+
+        #endregion
+
+        #region ViewContentCommand
+
+        public ICommand ViewContentCommand {
+            get {
+                if (_viewContentCommand == null) {
+                    _viewContentCommand = new ViewContentCommand(this);
+                }
+                return _viewContentCommand;
+            }
+        }
+
+        #endregion
+
+        #region PublishCommand
+
+        public RelayCommand PublishCommand {
+            get {
+                if (_publishCommand == null) {
+                    _publishCommand = new RelayCommand(PublishExecute, PublishCanExecute);
+                }
+                return _publishCommand;
+            }
+        }
+
+        private void PublishExecute() {
+            if (!NetworkInterface.GetIsNetworkAvailable()) {
+                UIServices.Show(Resources.NoNetworkConnection, MessageLevel.Warning);
+                return;
+            }
+
+            // validate the package to see if there is any error before actually creating the package.
+            PackageIssue firstIssue = Validate().Where(p => p.Level == PackageIssueLevel.Error).FirstOrDefault();
+            if (firstIssue != null) {
+                UIServices.Show(
+                    Resources.PackageCreationFailed
+                        + Environment.NewLine 
+                        + Environment.NewLine
+                        + firstIssue.Description, 
+                    MessageLevel.Warning);
+                return;
+            }
+
+            using (var mruSourceManager = new MruPackageSourceManager(
+                        new PublishSourceSettings(_settingsManager))) {
+                var publishPackageViewModel = new PublishPackageViewModel(
+                    mruSourceManager,
+                    _settingsManager,
+                    this);
+                _uiServices.OpenPublishDialog(publishPackageViewModel);
+            }
+        }
+
+        private bool PublishCanExecute() {
+            return !IsInEditMode;
+        }
+
+        #endregion
+
+        #region ExportCommand
+
+        public RelayCommand ExportCommand {
+            get {
+                if (_exportCommand == null) {
+                    _exportCommand = new RelayCommand(ExportExecute, ExportCanExecute);
+                }
+                return _exportCommand;
+            }
+        }
+
+        private string _folderPath = Environment.GetFolderPath(Environment.SpecialFolder.MyDocuments);
+
+        [System.Diagnostics.CodeAnalysis.SuppressMessage("Microsoft.Design", "CA1031:DoNotCatchGeneralExceptionTypes")]
+        private void ExportExecute() {
+            string rootPath;
+            if (_uiServices.OpenFolderDialog("Choose a folder to export package to:", _folderPath, out rootPath)) {
+                try {
+                    Export(rootPath);
+                    UIServices.Show(Resources.ExportPackageSuccess, MessageLevel.Information);
+                }
+                catch (Exception ex) {
+                    UIServices.Show(ex.Message, MessageLevel.Error);
+                }
+
+                _folderPath = rootPath;
+            }
+        }
+
+        private bool ExportCanExecute() {
+            return !IsInEditMode;
+        }
+
+        #endregion
+
+        #region ExecutePackageCommand
+
+        public ICommand ExecutePackageCommand {
+            get {
+                if (_executePackageCommand == null) {
+                    _executePackageCommand = new RelayCommand<LazyPackageCommand>(PackageCommandExecute);
+                }
+                return _executePackageCommand;
+            }
+        }
+
+        [System.Diagnostics.CodeAnalysis.SuppressMessage("Microsoft.Design", "CA1031:DoNotCatchGeneralExceptionTypes"), System.Diagnostics.CodeAnalysis.SuppressMessage("Microsoft.Globalization", "CA1303:Do not pass literals as localized parameters", MessageId = "NuGetPackageExplorer.Types.IUIServices.Show(System.String,NuGetPackageExplorer.Types.MessageLevel)")]
+        private void PackageCommandExecute(LazyPackageCommand packageCommand) {
+            var package = PackageHelper.BuildPackage(PackageMetadata, GetFiles());
+            try {
+                packageCommand.Value.Execute(package);
+            }
+            catch (Exception ex) {
+                UIServices.Show("The command failed with this error message:" +
+                    Environment.NewLine +
+                    Environment.NewLine +
+                    ex.Message, MessageLevel.Error);
+            }
+        }
+        
+        #endregion
+
+        #region ViewPackageAnalysisCommand
+
+        public ICommand ViewPackageAnalysisCommand {
+            get {
+                if (_viewPackageAnalysisCommand == null) {
+                    _viewPackageAnalysisCommand = new RelayCommand<string>(ViewPackageAnalysisExecute, CanExecutePackageAnalysis);
+                }
+                return _viewPackageAnalysisCommand;
+            }
+        }
+
+        private void ViewPackageAnalysisExecute(string parameter) {
+            if (parameter == "Hide") {
+                ShowPackageAnalysis = false;
+            }
+            else if (_packageRules != null) {
+                IEnumerable<PackageIssue> allIssues = Validate().OrderBy(p => p.Title, StringComparer.CurrentCulture);
+                SetPackageIssues(allIssues);
+                ShowPackageAnalysis = true;
+            }
+        }
+
+        private bool CanExecutePackageAnalysis(string parameter) {
+            return parameter == "Hide" || !IsInEditMode;
+        }
+
+        #endregion
+
+        #region AddAsAssemblyReferenceCommand
+
+        public ICommand AddAsAssemblyReferenceCommand {
+            get {
+                if (_addAsAssemblyReferenceCommand == null) {
+                    _addAsAssemblyReferenceCommand = new RelayCommand<PackageFile>(AddAsAssemblyReferenceExecute, CanAddAsAssemblyReference);
+                }
+                return _addAsAssemblyReferenceCommand;
+            }
+        }
+
+        private bool CanAddAsAssemblyReference(PackageFile file) {
+            if (file == null) {
+                return false;
+            }
+
+            return file != null && 
+                   (file.Name.EndsWith(".dll", StringComparison.OrdinalIgnoreCase) ||
+                    file.Name.EndsWith(".exe", StringComparison.OrdinalIgnoreCase)) &&
+                    (IsInEditMode || !PackageMetadata.ContainsAssemblyReference(file.Name));
+        }
+
+        private void AddAsAssemblyReferenceExecute(PackageFile file) {
+            if (file == null) {
+                return;
+            }
+
+            if (IsInEditMode) {
+                _editorService.AddAssemblyReference(file.Name);
+            }
+            else {
+                PackageMetadata.AddAssemblyReference(file.Name);
+                // mark the document as dirty
+                NotifyChanges();
+            }
+        }
+
+        #endregion
+    }
 }